#!/usr/bin/env python3

from __future__ import division, print_function, absolute_import

__AUTHORS__ = ['Judith Risse', 'Tim Booth']
__VERSION__ = 0.2

from argparse import ArgumentParser, ArgumentDefaultsHelpFormatter
import sys, re
from itertools import islice
import Levenshtein
import bcl_direct_reader
from target import load_targets

HISEQ_4000 = "hiseq_4000"
HISEQ_X = "hiseq_x"

#Used for indexing tuple per target:
TALLY  = 0
LENGTH = 1

#Used for sequences returned from BCL Direct Reader
SEQUENCE  = bcl_direct_reader.SEQUENCE
QUAL_FLAG = bcl_direct_reader.QUAL_FLAG

def get_edit_distance(str1, str2):
    return Levenshtein.distance(str1, str2)


def get_hamming_distance(str1, str2):
    return Levenshtein.hamming(str1, str2)

def log(msg):
    print(str(msg), file=sys.stderr)

def output_writer(lane, sample_size, lane_dupl, levels=0, verbose=False):
    """ Reports on the lane by totting up the values in lane_dupl.
        The lane and sample_size arguments are added to the report but
        are not used in any calculations.

        If you want to understand what this is actually doing, look at
        the test code in test_count_well_duplicates.py

        Note it would be possible to output the data as it is generated
        without gethering the whole lot in RAM, but this seems a pointless
        optimization.
    """

    #First infer the number of levels, if not provided explicitly
    if not levels:
        for atile in lane_dupl.values():
            #Could be a duff tile?
            if len(atile) > 0:
                #No, it's OK.  Use the length of the first target.
                levels = len(atile[0])
                break

    #Grand totals...
    # Targets that got sampled (ie. had a valid read at the centre
    tot_targets = 0
    # Wells that got examined, at each level
    tot_wells = [0] * levels
    # Dups found at each level (total wells)
    tot_dups = [0] * levels
    # Dups found at each level (counting 1 per target per level)
    tot_hits = [0] * levels
    # Accumulated hits counting from the inside out
    tot_acco = [0] * levels
    # and counting from the outside in
    tot_acci = [0] * levels

    for tile in sorted(lane_dupl.keys()):

        tile_counts = lane_dupl[tile]
        targets = len(tile_counts)
        tot_targets += targets

        if verbose:
            print("Lane: %s\tTile: %s\tTargets: %i/%i" % (
                         lane,     tile,        targets,sample_size))

        #AccO and AccI require an explicit loop over targets.
        #I could tally the other things in this loop too but to me it makes
        #the code less readable.
        #Not that the code is pretty, but test coverage assures me it's good.
        acco = [0] * levels
        acci = [0] * levels
        for targ in tile_counts:
            seen_hit = 0
            for lev in range(levels):
                if targ[lev][TALLY]:
                    seen_hit = 1
                acco[lev] += seen_hit
            seen_hit = 0
            for lev in reversed(range(levels)):
                if targ[lev][TALLY]:
                    seen_hit = 1
                acci[lev] += seen_hit

        for lev in range(levels):

            wells = sum(targ[lev][LENGTH] for targ in tile_counts)
            dups = sum(targ[lev][TALLY] for targ in tile_counts)
            hits = sum(bool(targ[lev][TALLY]) for targ in tile_counts)

            if verbose:
                print("Level: %i\tWells: %i\tDups: %i\tHit: %i\tAccO: %i\tAccI: %i" % (
                              lev+1,     wells,    dups,    hits,     acco[lev],acci[lev]))

            tot_wells[lev] += wells
            tot_dups[lev] += dups
            tot_hits[lev] += hits

            tot_acco[lev] += acco[lev]
            tot_acci[lev] += acci[lev]

    #And finally the Picard-scaled percentage
    #I have no real justification for this calculation, other than it looked reasonable
    #at the time.
    if tot_acci:
        grand_tot_hits = tot_acci[0]
        grand_tot_dups = sum(tot_dups)

        peds = ( grand_tot_hits *
                 ( 1 - grand_tot_hits / ( grand_tot_dups + grand_tot_hits ) ) /
                 tot_targets )

        #Judith came up with this: 1-1/(2imcs-2)
        #Which simplifies to...
        peds2= ( grand_tot_hits *
                 ( 1 - grand_tot_hits / ( 2 * grand_tot_dups ) ) /
                 tot_targets )
    else:
        peds = peds2 = 0


    #And report
    print("LaneSummary: %s\tTiles: %i\tTargets: %i/%i" % (
                        lane,      len(lane_dupl),
                                                tot_targets,
                                                   sample_size*len(lane_dupl) ))

    for lev in range(levels):
        print("Level: %i\tWells: %i\tDups: %i (%.5f)\t" % (
                      lev+1,     tot_wells[lev],
                                           tot_dups[lev],
                                               tot_dups[lev] / tot_wells[lev]) +
              "Hit: %i (%.5f)\tAccO: %i (%.5f)\tAccI: %i (%.5f)" % (
                    tot_hits[lev],
                        tot_hits[lev] / tot_targets,
                                     tot_acco[lev],
                                         tot_acco[lev] / tot_targets,
                                                      tot_acci[lev],
                                                          tot_acci[lev] / tot_targets)
             )

    print()
    print("Overall duplication (Acc/Targets): {:.2%}".format(grand_tot_hits/tot_targets))
    print("Picard-equivalent duplication v1:  {:.2%}".format(peds))
    print("Picard-equivalent duplication v2:  {:.2%}".format(peds2))


def main():
    # Setup options
    args = parse_args()

    if args.quiet:
        global log
        log = lambda *args: None

    lanes = args.lane.split(',') if args.lane else range(1, 8+1)

    max_tile = 24 #Works for Highseq X
    max_swath = 22 #Works for X and 4000
    if args.stype == HISEQ_4000:
        max_tile = 28
    else:
        try:
            max_tile = int(args.stype) % 100
            max_swath = int(args.stype) // 100 or 22
        except ValueError:
            pass # Never mind. Stick with 24/22.

    # Build a list of tiles we expect to see. Swaths for the older machines are [11, 12, 21, 22] but
    # in general and to handle the Novoseq we can infer the list from the max_swath value.
    tiles = []
    for swath in [ '{}{}'.format(s, n) for s in range(1,max_swath//10+1) for n in range(1,max_swath%10+1) ]:
        for tile in range(1,max_tile+1):
            tiles.append("%s%02d" % (swath, tile))

    #If tiles are specified check that all are valid.
    if args.tile_id:
        filtered_tiles = []
        for tpat in args.tile_id.split(','):
            t_match = [t for t in tiles if re.match('^'+tpat+'$', t)]
            assert t_match, "%s matches no tile identifiers for a %s" % (t, args.stype)
            filtered_tiles.extend(t_match)
        tiles = sorted(set(filtered_tiles))

    #And set cycles based on either --start/--end or --cycles
    cycles = [(args.start, args.end)]
    if args.cycles:
        #Minimal validation - user will get cryptic messages on bad values
        cycles = [ (int(s), int(e)) for r in args.cycles.split(',') for s, e in (r.split('-'),) ]

    targets = load_targets( filename = args.coord_file,
                            levels = args.level+1,
                            limit = args.sample_size)
    bcl_reader = bcl_direct_reader.BCLReader(args.run)

    for lane in lanes:

        lane_dupl = {}
        for tile in tiles:
            log("Reading tile %s in lane %s" % (tile, lane))
            tile_bcl = bcl_reader.get_tile(lane, tile)

            #This actually reads the sequence data from the BCL into RAM
            #Now we support ranges, we might have to do this two or more times.
            seq_objs = []
            for r in cycles:
                seq_objs.append( tile_bcl.get_seqs(targets.get_all_indices(), *r) )

            log("Got %i sequences from %i contiguous cycle ranges." % (
                     sum(len(s) for s in seq_objs),
                                       len(seq_objs) ))

            #Each entry in lane_dupl dict is a list of valid (ie. centre seq passed QC)
            #targets for this tile.
            lane_dupl[tile] = []

            for target in targets:

                center = target.get_centre()
                #log("Center: %s"%center)

                # if the center sequence does not pass the pass filter we don't assess edit distance
                # as large number of Ns compared to other reads with large number of Ns results in
                # small edit distance
                if not seq_objs[0][center][QUAL_FLAG]:
                    continue
                center_seq = ''.join(s[center][SEQUENCE] for s in seq_objs)

                #Add a placeholder for the new stats
                target_stats = [None] * args.level
                lane_dupl[tile].append(target_stats)

                for level in range(args.level):
                    #The level variable now runs from 0, but the target levels run from
                    #1 because 0 is the centre, so be careful!
                    dups = 0
                    well_indices = list(target.get_indices(level+1))
                    assert len(well_indices) > 0
                    for well_index in well_indices:
                        well_seq = ''.join(s[well_index][SEQUENCE] for s in seq_objs)
                        dist = get_edit_distance(center_seq, well_seq)

                        #Log all the duplicates. This might get fairly large!
                        #Note that to locate the matching sequence header in a FASTQ file you need to
                        #convert the well number into co-ords. Eg for location 123456:
                        # $ dump_slocs.py datadir/Data/Intensities/s.locs | grep ^0123456
                        if dist <= args.edit_distance:
                            dups += 1
<<<<<<< HEAD
                            log("centre seq at %s: %s" % (center, center_seq))
                            log("well seq at %s: %s" % (well_index, well_seq))
                            log("edit distance: %s" % dist)
=======
                            log("center seq at {:>07}: {}".format(center, center_seq))
                            log("well seq at   {:>07}: {}".format(well_index, well_seq))
                            log("edit distance: {}".format(dist))
>>>>>>> 35830d0e

                    #Save a tuple of (TALLY, LENGTH)
                    target_stats[level] = (dups, len(well_indices))

            #log(lane_dupl)
        #Write output per lane
        output_writer(lane, len(targets), lane_dupl, verbose = not args.summary_only)


def parse_args():
    description = """This script creates or executes commands that will assess well duplicates
    in a run without mapping. Reads within level l of a selected reads from the coordinate file
    will be assessed for Levenshtein (edit) distance.
    """

    parser = ArgumentParser(description=description, formatter_class=ArgumentDefaultsHelpFormatter)

    parser.add_argument("-f", "--coord_file", dest="coord_file", required=True,
                        help="The file containing the random sample per tile.")
    parser.add_argument("-e", "--edit_distance", dest="edit_distance", type=int, default=2,
                        help="max edit distance between two reads to count as duplicate")
    parser.add_argument("-n", "--sample_size", dest="sample_size", type=int, default=2500,
                        help="number of reads to be tested for well duplicates (max number" +
                             " of prepared clusters is 10000 at the moment)")
    parser.add_argument("-l", "--level", dest="level", type=int, default=3,
                        help="levels around central spot to test, max = 5")
    parser.add_argument("-s", "--stype", dest="stype", required=True,
                        help=("Sequencer model. Can be {HISEQ_4000} or {HISEQ_X} or else the highest tile" +
                              " number in which case the tile/swath configuration will be inferred.").format(**globals()))
    parser.add_argument("-r", "--run", dest="run", required=True,
                        help="path to base of run, i.e /ifs/seqdata/150715_K00169_0016_BH3FGFBBXX")
    parser.add_argument("-t", "--tile", dest="tile_id", type=str,
                        help="comma-separated list of specific tiles on a lane to analyse." +
                             " Four digits, using Illumina tile numbering convention. You can also use a" +
                             " regex match so 1... for top surface only, or 1..[02468] to sample only even" +
                             " tiles on the top surface.")
    parser.add_argument("-i", "--lane", dest="lane", type=str,
                        help="comma-separated list of specific lanes to analyse, 1-8")
    parser.add_argument("-x", "--start", dest="start", type=int, default=50,
                        help="Starting cycle/base position for the slice of read to be examined")
    parser.add_argument("-y", "--end", dest="end", type=int, default=100,
                        help="Final cycle/base position for the slice of read to be examined")
    parser.add_argument("--cycles",
                        help="Specify cycles/bases to scan as a list of ranges, eg. 10-50,100-120. Note" +
                             " that this will override -x/-y if specified. You'll need to work out for" +
                             " yourself which cycles correspond to which read." )
    parser.add_argument("-S", "--summary-only", action="store_true",
                        help="Only print the summary per lane, not for every tile")
    parser.add_argument("-q", "--quiet", action="store_true",
                        help="No log output")
    parser.add_argument("--version", action="version", version=str(__VERSION__))

    return parser.parse_args()

if __name__ == "__main__":
    main()<|MERGE_RESOLUTION|>--- conflicted
+++ resolved
@@ -261,15 +261,9 @@
                         # $ dump_slocs.py datadir/Data/Intensities/s.locs | grep ^0123456
                         if dist <= args.edit_distance:
                             dups += 1
-<<<<<<< HEAD
-                            log("centre seq at %s: %s" % (center, center_seq))
-                            log("well seq at %s: %s" % (well_index, well_seq))
-                            log("edit distance: %s" % dist)
-=======
                             log("center seq at {:>07}: {}".format(center, center_seq))
                             log("well seq at   {:>07}: {}".format(well_index, well_seq))
                             log("edit distance: {}".format(dist))
->>>>>>> 35830d0e
 
                     #Save a tuple of (TALLY, LENGTH)
                     target_stats[level] = (dups, len(well_indices))
