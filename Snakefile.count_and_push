#!/bin/bash
# vim: ft=python

# This script is very specific to Edinburgh Genomics and our use of Confluence
# Wiki.  External users should make use of Snakefile.count_dups instead.

# If $DATADIR is set, reads from that folder, else CWD
# If $WORKDIR is set, works in that folder, else
# ../../runqc/WellDuplicates/`basename $PWD`

# Contents >>>
#   + Embedded BASH script to bootstrap the workflow
#   + Initialisation and configuration
#   + Helper functions
#   + The rules specific to this workflow
#   + More generic rules

"""true" ### Begin shell script part
set -e ; set -u

threads=${SNAKE_THREADS:-8}

#You have to set CLUSTER_QUEUE.  There is no default now!
#Normally at EG it will be "casava"
queue=${CLUSTER_QUEUE}

#Set this if you want to enable re-running on an existing workdir
rerun=${SNAKE_RERUN:-0}

datadir="${DATADIR:-`pwd`}"

#Don't run until there is a RTARead1Complete.txt touch file,
#and a RunInfo.xml file.
#And as we need to write to the Wiki, we need the main pipeline to
#have already made the run page for us too.
set -x
compgen -G "$datadir/*upload_run_info_on_wiki*" >/dev/null
test -e "$datadir"/RTARead1Complete.txt
test -e "$datadir"/Data/Intensities/s.locs
test -e "$datadir"/RunInfo.xml
set +x

workdir="${WORKDIR:-$datadir/../../runqc/WellDuplicates/`basename $datadir`}"
workdir="`readlink -f "$workdir"`"
#Make $workdir and in the process ensure the script only runs once.
#Link the $datadir back to the $workdir
if [ "$rerun" != 0 ] ; then set +e ; fi
mkdir "$workdir"
ln -sr "$datadir" "$workdir/datadir"

#Before changing dir, get the real path to this file on the assumption that
#count_well_duplicates.py may well be there.
#I can't just prepend it to the PATH here as it won't carry across to cluster jobs.
scriptdir="`dirname $0`"

## And off we go.
if [ "${queue}" = none ] ; then
    set +e
    snakemake -s "$0" -j 1 --config workdir="$workdir" scriptdir="$scriptdir" -- "$@"
else
    ## Ensure the cluster output is going to the right place.
    mkdir -p "$workdir"/sge_output

    set +e

    #Annoyingly I'm getting intermittent failures, so enable 3 retries as a crude
    #workaround.
    for try in 1 2 3 4 ; do
        snakemake \
         -s "$0" -j $threads -T \
         --config workdir="$workdir" scriptdir="$scriptdir" \
         -p --jobname "{rulename}.snakejob.{jobid}.sh" --rerun-incomplete \
         --drmaa " -q $queue -S /bin/bash -p -10 -V \
                   -o "$workdir"/sge_output -e "$workdir"/sge_output \
                 " \
         -- "$@"
    sleep 5 ; done
fi

"exit""" ### End of shell script part

#!/usr/bin/env snakemake
from snakemake.utils import format
import xml.etree.ElementTree as ET

#Regular glob() is useful but it can be improved like so.
import os
from glob import glob as _glob
glob = lambda pathname: sorted(_glob(os.path.expanduser(pathname)))

workdir: config['workdir']

#Configuration options as constants

TARGETS_TO_SAMPLE = 10000
LANES_TO_SAMPLE = "1 2 3 4 5 6 7 8"
READ_LENGTH = 50
LEVELS_TO_SCAN = 5
REPORT_VERBOSE = True

### Calculate some derived options

#Find the scripts if they are in the same folder as this one,
#even if it's not in the default PATH.
if 'scriptdir' in config:
    _PATHSET = 'PATH=\'%s\'":$PATH" ' % config['scriptdir']
else:
    _PATHSET = ''

PREP_INDICES     = _PATHSET + "prepare_cluster_indexes.py"
COUNT_WELL_DUPL  = _PATHSET + "count_well_duplicates.py"
SUMMARY_TO_WIKI  = _PATHSET + "summary_to_wiki.py"
SUMMARY_TO_WIKI2 = _PATHSET + "summary_to_wiki2.py"
<<<<<<< HEAD
#It's essential this does not call the default system python2
UPLOAD_TO_WIKI   = 'env PYTHONPATH="/ifs/software/linux_x86_64/wiki_communication/current"' + \
                   ' /ifs/software/linux_x86_64/bin/python2' + \
                   ' /ifs/software/linux_x86_64/wiki_communication/current/bin/upload_file_to_wiki.py --real'
# Testing mode
#UPLOAD_TO_WIKI   = 'env PYTHONPATH="/home/tbooth2/workspace/masters/wiki-communication" python2' + \
#                   ' /home/tbooth2/workspace/masters/wiki-communication/bin/upload_file_to_wiki.py --real'
=======
# This needs changing as soon as the updated Wiki code is released.
#UPLOAD_TO_WIKI   = 'env PYTHONPATH="/ifs/software/linux_x86_64/wiki_communication/current" python2' + \
#                   ' /ifs/software/linux_x86_64/wiki_communication/current/bin/upload_file_to_wiki.py --real'
UPLOAD_TO_WIKI   = 'env PYTHONPATH="/home/tbooth2/workspace/masters/wiki-communication" python2' + \
                   ' /home/tbooth2/workspace/masters/wiki-communication/bin/upload_file_to_wiki.py --real'
>>>>>>> 14d8253c

#Get the run info
run_info_root = ET.parse("datadir/RunInfo.xml").getroot()

# This is somewhat backwards.  The scripts only use the machine type
# to decide how many tiles to process, but here we look for a high-numbered
# tile in order to infer the machine type.
if run_info_root.find(".//Tiles[Tile='1_2228']") is not None:
    MACHTYPE = 'hiseq_4000'
else:
    MACHTYPE = 'hiseq_x'

# For most runs we want to start at read 20, but some runs only have 51
# cycles in read1.
num_cycles = int(run_info_root.find("Run/Reads/Read[@Number='1']").get('NumCycles'))
if(num_cycles > READ_LENGTH + 20):
    START_POS = 20
else:
    assert num_cycles > READ_LENGTH
    START_POS = 0
END_POS = READ_LENGTH + START_POS

### Specific rules
localrules: main, summarize_all_lanes, send_to_wiki, format_for_wiki, send_to_wiki2, format_for_wiki2

"""Main rule just defines everything to be generated.
   The shell script should have made me a new working folder with datadir
   being a symlink to the sequencer output directory.
"""
rule main:
    input: txt = format("{TARGETS_TO_SAMPLE}targets_all_lanes.txt"),
           wiki = format("{TARGETS_TO_SAMPLE}targets_uploaded_to_wiki.touch"),
           wiki2 = format("{TARGETS_TO_SAMPLE}targets_acci1_to_wiki.touch")

rule summarize_all_lanes:
    #sleep 10 crudely prevents re-running due to clock skew
    output: "{targets}targets_all_lanes.txt"
    input:
        expand( "{{targets}}targets_lane{lane}.txt",
                 lane=LANES_TO_SAMPLE.split() )
    shell: "sleep 10 ; tail -n $(( {LEVELS_TO_SCAN} + 1 )) {input} > {output}"

rule count_well_dupl:
    output: "{targets}targets_lane{lane}.txt"
    input: targfile = MACHTYPE + "_{targets}clusters.list"
    params: summary = '-S' if not REPORT_VERBOSE else ''
    shell:
        "{COUNT_WELL_DUPL} -f {input.targfile} -n {wildcards.targets} -s {MACHTYPE} -r datadir" +
        " -i {wildcards.lane} -l {LEVELS_TO_SCAN} -x {START_POS} -y {END_POS}" +
        " {params.summary} > {output}"

rule format_for_wiki:
    #Makes a Wiki page (in Wiki markup) that can go as a sub-page of the runpage
    #sleep 10 prevents re-running due to clock skew
    output: "{targets}targets_all_lanes.wiki"
    input: "{targets}targets_all_lanes.txt"
    shell: "sleep 10 ; {SUMMARY_TO_WIKI} < {input} > {output}"

rule format_for_wiki2:
    #Makes a comment (in HTML markup) that can be attached to the runpage
    #sleep 10 prevents re-running due to clock skew
    output: "{targets}targets_acci1.wiki"
    input: "{targets}targets_all_lanes.txt"
    shell: "sleep 10 ; {SUMMARY_TO_WIKI2} < {input} > {output}"

rule send_to_wiki:
    output: "{targets}targets_uploaded_to_wiki.touch"
    input: "{targets}targets_all_lanes.wiki"
    params: run_page = os.path.basename(os.path.realpath("datadir")),
            page_title = "well_duplicates_" + os.path.basename(os.path.realpath("datadir"))
    shell:
        #This rule will push the result to the wiki, creating the .touch file
        #which serves as a proxy for a successful upload.
        "{UPLOAD_TO_WIKI} --overwrite -f {input} -t '{params.page_title}' -p '{params.run_page}' > {output}"

# Send just the abbreviated results as a table in the comments, as requested by Karim
rule send_to_wiki2:
    output: "{targets}targets_acci1_to_wiki.touch"
    input: "{targets}targets_acci1.wiki"
    params: run_page = os.path.basename(os.path.realpath("datadir"))
    shell:
        #This rule will push the result to the wiki, creating the .touch file
        #which serves as a proxy for a successful upload.
        "{UPLOAD_TO_WIKI} -f {input} --comment -t '{params.run_page}' > {output}"

rule prep_indices:
    output: MACHTYPE + "_{targets}clusters.list"
    run:
        #We don't want to re-calculate indices every time, but we don't
        #want to assume to locs files are all identical.  So let's have
        #a shared pool of cluster lists based on the md5sum of the s.locs
        slocs = "datadir/Data/Intensities/s.locs"

        if os.path.exists("../cluster_lists"):
            md5, = [ l.split()[0] for l in
                     shell("md5sum {slocs}", iterable=True) ]
            cached_list = format("../cluster_lists/{wildcards.targets}clusters_{md5}.list")

            if not os.path.exists(format("{cached_list}.done")):
                #Make it now.  Slight paranoia regarding race condition on the file.
                #If two processes try to generate the .list file at once then one should
                #at least fail with a modicum of grace.  If PREP_INDICES fails for
                #some reason, future jobs will fail until you fix or delete the partial output.
                shell("set -o noclobber ;" +
                      " {PREP_INDICES} -n {wildcards.targets} -f {slocs} > {cached_list}")
                shell("touch {cached_list}.done")
            shell("ln -sr {cached_list} {output}")
        else:
            #No-cache mode it is, then
            shell("{PREP_INDICES} -n {wildcards.targets} -f {slocs} > {output}")


### Generic rules

# none<|MERGE_RESOLUTION|>--- conflicted
+++ resolved
@@ -111,21 +111,10 @@
 COUNT_WELL_DUPL  = _PATHSET + "count_well_duplicates.py"
 SUMMARY_TO_WIKI  = _PATHSET + "summary_to_wiki.py"
 SUMMARY_TO_WIKI2 = _PATHSET + "summary_to_wiki2.py"
-<<<<<<< HEAD
 #It's essential this does not call the default system python2
 UPLOAD_TO_WIKI   = 'env PYTHONPATH="/ifs/software/linux_x86_64/wiki_communication/current"' + \
                    ' /ifs/software/linux_x86_64/bin/python2' + \
                    ' /ifs/software/linux_x86_64/wiki_communication/current/bin/upload_file_to_wiki.py --real'
-# Testing mode
-#UPLOAD_TO_WIKI   = 'env PYTHONPATH="/home/tbooth2/workspace/masters/wiki-communication" python2' + \
-#                   ' /home/tbooth2/workspace/masters/wiki-communication/bin/upload_file_to_wiki.py --real'
-=======
-# This needs changing as soon as the updated Wiki code is released.
-#UPLOAD_TO_WIKI   = 'env PYTHONPATH="/ifs/software/linux_x86_64/wiki_communication/current" python2' + \
-#                   ' /ifs/software/linux_x86_64/wiki_communication/current/bin/upload_file_to_wiki.py --real'
-UPLOAD_TO_WIKI   = 'env PYTHONPATH="/home/tbooth2/workspace/masters/wiki-communication" python2' + \
-                   ' /home/tbooth2/workspace/masters/wiki-communication/bin/upload_file_to_wiki.py --real'
->>>>>>> 14d8253c
 
 #Get the run info
 run_info_root = ET.parse("datadir/RunInfo.xml").getroot()
